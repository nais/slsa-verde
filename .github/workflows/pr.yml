--- conflicted
+++ resolved
@@ -9,10 +9,7 @@
 
 jobs:
   go_version:
-<<<<<<< HEAD
-=======
     if: ${{ github.actor != 'dependabot[bot]' }}
->>>>>>> e4f1a9e1
     outputs:
       go_version: ${{ steps.go_version.outputs.GO_VERSION }}
     runs-on: ubuntu-22.04
@@ -30,32 +27,5 @@
       - uses: actions/setup-go@v5
         with:
           go-version: ${{ needs.go_version.outputs.go_version }}
-<<<<<<< HEAD
-         # cache-dependency-path: ./go.sum
-      - run: make test
-
-  dependabot_pr:
-    runs-on: ubuntu-latest
-    if: ${{ github.actor == 'dependabot[bot]' }}
-    needs: test-pr
-    steps:
-      - name: Dependabot metadata
-        id: dependabot-metadata
-        uses: dependabot/fetch-metadata@v2
-        with:
-          github-token: "${{ secrets.GITHUB_TOKEN }}"
-      - name: Approve a PR
-        run: gh pr review --approve "$PR_URL"
-        env:
-          PR_URL: ${{ github.event.pull_request.html_url }}
-          GITHUB_TOKEN: ${{ secrets.GITHUB_TOKEN }}
-      - name: Enable auto-merge for Dependabot PRs
-        if: ${{ steps.dependabot-metadata.outputs.update-type != 'version-update:semver-major' }}
-        run: gh pr merge --auto --squash "$PR_URL"
-        env:
-          PR_URL: ${{ github.event.pull_request.html_url }}
-          GITHUB_TOKEN: ${{ secrets.GITHUB_TOKEN }}
-=======
           cache-dependency-path: ./go.sum
-      - run: make test
->>>>>>> e4f1a9e1
+      - run: make test